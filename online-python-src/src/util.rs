--- conflicted
+++ resolved
@@ -8,16 +8,24 @@
     r: ArrayView1<f64>,
     lambda: f64,
     cost: f64,
-) -> Result<(), Error> {
+) -> Result<(f64, Array1<f64>), Error> {
     if r.len() != x.len() || x.len() != y.len() {
-        return Err(Error::ValueError("lengths of r, y and x must match"));
+        return Err(Error::new("lengths of r, y and x must match"));
     }
     if lambda < 0f64 {
-        return Err(Error::ValueError("lambda cannot be negative"));
+        return Err(Error::new("lambda cannot be negative"));
     }
     if cost < 0f64 || cost >= 1f64 {
-        return Err(Error::ValueError("cost must be from [0,1)"));
-    }
+        return Err(Error::new("cost must be from [0,1)"));
+    }
+
+    let xr = x.dot(&r);
+    let a = transaction_volume(y, x, cost)?;
+    let s = a.mapv(f64::signum);
+    let csa = cost * s.dot(&a);
+    let growth = (1f64 - csa) * xr;
+    let d_growth = (1f64 - csa) * (&r + &(&s * cost * xr / (1f64 - cost * s.dot(&x))));
+    Ok((growth, d_growth))
 }
 
 /// gradient of growth - lambda * (growth)^2
@@ -28,13 +36,7 @@
     lambda: f64,
     cost: f64,
 ) -> Result<Array1<f64>, Error> {
-    check_grad_input(x, r, lambda, cost)?;
-    let xr = x.dot(&r);
-    let a = transaction_volume(y, x, cost);
-    let s = a.mapv(f64::signum);
-    let csa = c * s.dot(&a);
-    let growth = (1f64 - csa) * xr;
-    let d_growth = (1f64 - csa) * (&r + &s * c * xr / (1 - c * s.dot(&x)));
+    let (growth, d_growth) = check_grad_input(y, x, r, lambda, cost)?;
 
     Ok(&d_growth * (1f64 - lambda * 2f64 * growth))
 }
@@ -50,13 +52,7 @@
     lambda: f64,
     cost: f64,
 ) -> Result<Array1<f64>, Error> {
-    check_grad_input(x, r, lambda, cost)?;
-    let xr = x.dot(&r);
-    let a = transaction_volume(y, x, cost);
-    let s = a.mapv(f64::signum);
-    let csa = c * s.dot(&a);
-    let growth = (1f64 - csa) * xr;
-    let d_growth = (1f64 - csa) * (&r + &s * c * xr / (1 - c * s.dot(&x)));
+    let (growth, d_growth) = check_grad_input(y, x, r, lambda, cost)?;
 
     Ok(&d_growth * (-lambda * growth).exp())
 }
@@ -72,15 +68,9 @@
     lambda: f64,
     cost: f64,
 ) -> Result<Array1<f64>, Error> {
-    check_grad_input(x, r, lambda, cost)?;
-    let xr = x.dot(&r);
-    let a = transaction_volume(y, x, cost);
-    let s = a.mapv(f64::signum);
-    let csa = c * s.dot(&a);
-    let growth = (1f64 - csa) * xr;
-    let d_growth = (1f64 - csa) * (&r + &s * c * xr / (1 - c * s.dot(&x)));
-
-    Ok(&d_growth.mapv(|el| el.powf(-lambda)))
+    let (growth, d_growth) = check_grad_input(y, x, r, lambda, cost)?;
+
+    Ok(d_growth.mapv(|el| el.powf(-lambda)))
 }
 
 /// The gradient of the log-risk adjusted growth:
@@ -97,7 +87,7 @@
     lambda: f64,
     cost: f64,
 ) -> Result<Array1<f64>, Error> {
-    check_grad_input(x, r, lambda, cost)?;
+    check_grad_input(y, x, r, lambda, cost)?;
     let xr = x.dot(&r);
     let x_r = &(&x * &r) / (xr + 1f64 - x.scalar_sum());
 
@@ -140,19 +130,15 @@
 ) -> Result<Array1<f64>, Error> {
     let d = &w - &x;
     if d.fold(false, |acc, di| acc || di.is_nan()) {
-<<<<<<< HEAD
         return Err(Error::new(
-=======
-        return Err(Error::ValueError(
->>>>>>> 49ba6f0a
             "cannot calculate transaction costs over vector containing nans",
         ));
     }
     if w.len() != x.len() {
-        return Err(Error::ValueError("lengths of r and x must match"));
+        return Err(Error::new("lengths of r and x must match"));
     }
     if cost < 0f64 || cost >= 1f64 {
-        return Err(Error::ValueError("cost must be from [0,1)"));
+        return Err(Error::new("cost must be from [0,1)"));
     }
 
     let mut s = d.mapv(f64::signum);
@@ -185,11 +171,7 @@
 #[inline]
 pub fn project_simplex(mut x: ArrayViewMut1<f64>) -> Result<(), Error> {
     if x.fold(false, |acc, xi| acc || xi.is_nan()) {
-<<<<<<< HEAD
         return Err(Error::new("cannot project vector containing nans"));
-=======
-        return Err(Error::ValueError("cannot project vector containing nans"));
->>>>>>> 49ba6f0a
     }
     let mut y = x.to_owned();
     y.as_slice_mut()
@@ -240,7 +222,7 @@
     let k = x.dim();
     let (k1, k2) = pos_def.dim();
     if k1 != k || k2 != k {
-        return Err(Error::ValueError(
+        return Err(Error::new(
             "pos_def must be square and must match the dimensions of x",
         ));
     }
@@ -271,11 +253,7 @@
     let mut m = 1f64 / k as f64;
     let mut y_ = x.to_owned();
 
-<<<<<<< HEAD
     for _ in 0..max_iter {
-=======
-    for _c in 0..max_iter {
->>>>>>> 49ba6f0a
         if y.all_close(&y_, 1e-8) {
             return Ok(y);
         }
